--- conflicted
+++ resolved
@@ -194,8 +194,7 @@
                         A context should be set when instantiating the
                         object, e.g.: Chassis(context)
         """
-<<<<<<< HEAD
-        current = self.__class__.get_by_uuid(self._context, uuid=self.uuid)
+        current = self.get_by_uuid(self._context, uuid=self.uuid)
         self.obj_refresh(current)
 
 
@@ -233,8 +232,4 @@
 
     def __init__(self, chassis, **kwargs):
         super(ChassisCRUDPayload, self).__init__(**kwargs)
-        self.populate_schema(chassis=chassis)
-=======
-        current = self.get_by_uuid(self._context, uuid=self.uuid)
-        self.obj_refresh(current)
->>>>>>> c7763a7e
+        self.populate_schema(chassis=chassis)